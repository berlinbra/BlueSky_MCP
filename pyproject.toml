--- conflicted
+++ resolved
@@ -9,17 +9,13 @@
     "pydantic>=2.0.0"
 ]
 
-<<<<<<< HEAD
 [build-system]
 requires = [ "hatchling",]
 build-backend = "hatchling.build"
 
 [project.scripts]
 bluesky-mcp = "bluesky_mcp:main"
-=======
-[project.scripts]
-bluesky-mcp = "bluesky_mcp.server:main"
 
-[tool.hatch.build.targets.wheel]
-packages = ["src/bluesky_mcp"]
->>>>>>> 3d2743bf
+[[project.authors]]
+name = "berlinbra"
+email = "BMBpsn@gmail.com"